--- conflicted
+++ resolved
@@ -55,11 +55,7 @@
  *                          the #GNUNET_MESSENGER_VERSION of the GNUnet Messenger
  *                          service while the patch version is independent.
  */
-<<<<<<< HEAD
 #define GNUNET_CHAT_VERSION 0x000000060000L
-=======
-#define GNUNET_CHAT_VERSION 0x000000050003L
->>>>>>> 4bbbd5d6
 
 #define GNUNET_CHAT_VERSION_MAJOR ((GNUNET_CHAT_VERSION >> 32L) & 0xFFFFL)
 #define GNUNET_CHAT_VERSION_MINOR ((GNUNET_CHAT_VERSION >> 16L) & 0xFFFFL)
